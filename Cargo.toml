--- conflicted
+++ resolved
@@ -1,10 +1,5 @@
 [package]
-<<<<<<< HEAD
 name = "regex_visualiser"
-default-run = "regex_visualiser_bin"
-=======
-name = "eframe_template"
->>>>>>> 08b025b4
 version = "0.1.0"
 authors = ["Pixelstorm <thepixelstormer@gmail.com>"]
 repository = "https://github.com/Pixelstormer/regex_visualiser/"
@@ -12,22 +7,10 @@
 edition = "2021"
 rust-version = "1.60"
 
-<<<<<<< HEAD
-[[bin]]
-name = "regex_visualiser_bin"
-path = "src/main.rs"
-
-[lib]
-crate-type = ["cdylib", "rlib"]
-=======
-# See more keys and their definitions at https://doc.rust-lang.org/cargo/reference/manifest.html
-
->>>>>>> 08b025b4
-
 [dependencies]
 egui = "0.18.0"
 eframe = { version = "0.18.0", features = ["persistence", "dark-light"] }
-serde = { version = "1", features = ["derive"] } # You only need this if you want app persistence
+serde = { version = "1", features = ["derive"] } # You only need serde if you want app persistence
 regex = "1.6.0"
 regex-syntax = "0.6.0"
 lazy_static = "1.4.0"
