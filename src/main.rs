--- conflicted
+++ resolved
@@ -15,11 +15,7 @@
     );
 }
 
-<<<<<<< HEAD
 // When compiling to wasm:
-=======
-// when compiling to web using trunk.
->>>>>>> 88e0b19c
 #[cfg(target_arch = "wasm32")]
 fn main() {
     // Make sure panics are logged using `console.error`.
@@ -30,14 +26,10 @@
 
     let web_options = eframe::WebOptions::default();
     eframe::start_web(
-<<<<<<< HEAD
         "the_canvas_id", // This id is duplicated in `index.html` as a hardcoded value
         Box::new(|cc| Box::new(regex_visualiser::Application::new(cc))),
-=======
-        "the_canvas_id", // hardcode it
         web_options,
         Box::new(|cc| Box::new(eframe_template::TemplateApp::new(cc))),
->>>>>>> 88e0b19c
     )
     .expect("Failed to start eframe");
 }