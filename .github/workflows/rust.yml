on: [push, pull_request]

name: CI

env:
  # This is required to enable the web_sys clipboard API which egui_web uses
  # https://rustwasm.github.io/wasm-bindgen/api/web_sys/struct.Clipboard.html
  # https://rustwasm.github.io/docs/wasm-bindgen/web-sys/unstable-apis.html
  RUSTFLAGS: --cfg=web_sys_unstable_apis

jobs:
  check:
    name: Check
    runs-on: ubuntu-latest
    steps:
      - name: Checkout
        uses: actions/checkout@v2
      - name: Cache
        uses: actions/cache@v3
        with:
          path: |
            ~/.cargo/
            target/
          key: ${{ runner.os }}-cargo-check-${{ hashFiles('**/Cargo.lock') }}
          restore-keys: |
            ${{ runner.os }}-cargo-check-
            ${{ runner.os }}-
      - uses: actions-rs/toolchain@v1
        with:
          profile: minimal
          toolchain: stable
          override: true
      - uses: actions-rs/cargo@v1
        with:
          command: check
          args: --all-features

  check_wasm:
    name: Check wasm32
    runs-on: ubuntu-latest
    steps:
      - name: Checkout
        uses: actions/checkout@v2
      - name: Cache
        uses: actions/cache@v3
        with:
          path: |
            ~/.cargo/
            target/
          key: ${{ runner.os }}-cargo-wasm-${{ hashFiles('**/Cargo.lock') }}
          restore-keys: |
            ${{ runner.os }}-cargo-wasm-
            ${{ runner.os }}-
      - uses: actions-rs/toolchain@v1
        with:
          profile: minimal
          toolchain: stable
          target: wasm32-unknown-unknown
          override: true
      - uses: actions-rs/cargo@v1
        with:
          command: check
          args: --all-features --lib --target wasm32-unknown-unknown

  test:
    name: Test Suite
    runs-on: ubuntu-latest
    steps:
      - name: Checkout
        uses: actions/checkout@v2
      - name: Cache
        uses: actions/cache@v3
        with:
          path: |
            ~/.cargo/
            target/
          key: ${{ runner.os }}-cargo-test-${{ hashFiles('**/Cargo.lock') }}
          restore-keys: |
            ${{ runner.os }}-cargo-test-
            ${{ runner.os }}-
      - uses: actions-rs/toolchain@v1
        with:
          profile: minimal
          toolchain: stable
          override: true
      - run: sudo apt-get install libxcb-render0-dev libxcb-shape0-dev libxcb-xfixes0-dev libspeechd-dev libxkbcommon-dev libssl-dev
      - uses: actions-rs/cargo@v1
        with:
          command: test
          args: --lib

  fmt:
    name: Rustfmt
    runs-on: ubuntu-latest
    steps:
      - name: Checkout
        uses: actions/checkout@v2
      - name: Cache
        uses: actions/cache@v3
        with:
          path: |
            ~/.cargo/
            target/
          key: ${{ runner.os }}-cargo-fmt-${{ hashFiles('**/Cargo.lock') }}
          restore-keys: |
            ${{ runner.os }}-cargo-fmt-
            ${{ runner.os }}-
      - uses: actions-rs/toolchain@v1
        with:
          profile: minimal
          toolchain: stable
          override: true
          components: rustfmt
      - uses: actions-rs/cargo@v1
        with:
          command: fmt
          args: --all -- --check

  clippy:
    name: Clippy
    runs-on: ubuntu-latest
    steps:
      - name: Checkout
        uses: actions/checkout@v2
      - name: Cache
        uses: actions/cache@v3
        with:
          path: |
            ~/.cargo/
            target/
          key: ${{ runner.os }}-cargo-clippy-${{ hashFiles('**/Cargo.lock') }}
          restore-keys: |
            ${{ runner.os }}-cargo-clippy-
            ${{ runner.os }}-
      - uses: actions-rs/toolchain@v1
        with:
          profile: minimal
          toolchain: stable
          override: true
          components: clippy
      - uses: actions-rs/cargo@v1
        with:
          command: clippy
          args: -- -D warnings

  trunk:
    name: trunk
    runs-on: ubuntu-latest
    steps:
      - name: Checkout
        uses: actions/checkout@v2
      - name: Cache
        uses: actions/cache@v3
        with:
          path: |
            ~/.cargo/
            target/
          key: ${{ runner.os }}-cargo-bindgen-${{ hashFiles('**/Cargo.lock') }}
          restore-keys: |
            ${{ runner.os }}-cargo-bindgen-
            ${{ runner.os }}-
      - uses: actions-rs/toolchain@v1
        with:
          profile: minimal
<<<<<<< HEAD
          toolchain: 1.63.0
          override: true
      - run: ./wasm_bindgen_check.sh
=======
          toolchain: 1.61.0
          target: wasm32-unknown-unknown
          override: true
      - name: Download and install Trunk binary
        run: wget -qO- https://github.com/thedodd/trunk/releases/latest/download/trunk-x86_64-unknown-linux-gnu.tar.gz | tar -xzf-
      - name: Build
        run: ./trunk build
>>>>>>> 08b025b4
<|MERGE_RESOLUTION|>--- conflicted
+++ resolved
@@ -144,7 +144,7 @@
           args: -- -D warnings
 
   trunk:
-    name: trunk
+    name: Trunk
     runs-on: ubuntu-latest
     steps:
       - name: Checkout
@@ -162,16 +162,10 @@
       - uses: actions-rs/toolchain@v1
         with:
           profile: minimal
-<<<<<<< HEAD
           toolchain: 1.63.0
-          override: true
-      - run: ./wasm_bindgen_check.sh
-=======
-          toolchain: 1.61.0
           target: wasm32-unknown-unknown
           override: true
-      - name: Download and install Trunk binary
+      - name: Install Trunk
         run: wget -qO- https://github.com/thedodd/trunk/releases/latest/download/trunk-x86_64-unknown-linux-gnu.tar.gz | tar -xzf-
       - name: Build
-        run: ./trunk build
->>>>>>> 08b025b4
+        run: ./trunk build